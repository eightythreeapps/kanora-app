--- conflicted
+++ resolved
@@ -17,18 +17,8 @@
     private let logger = AppLogger.importViewModel
 
     @Published var viewState: ViewState = .idle
-<<<<<<< HEAD
     @Published var selectedLibrary: LibraryViewData?
     @Published var availableLibraries: [LibraryViewData] = []
-=======
-    @Published var selectedLibraryID: Library.ID? {
-        didSet { updateSelectedLibrarySummary() }
-    }
-    @Published private(set) var availableLibraries: [LibrarySummary] = [] {
-        didSet { updateSelectedLibrarySummary() }
-    }
-    @Published private(set) var selectedLibrarySummary: LibrarySummary?
->>>>>>> 0faf8ee9
     @Published var importMode: ImportMode = .addToKanora
     @Published var importProgress: Double = 0.0
     @Published var currentFile: String?
@@ -74,22 +64,12 @@
             // Fetch all libraries
             let fetchRequest: NSFetchRequest<Library> = Library.fetchRequest()
             fetchRequest.sortDescriptors = [NSSortDescriptor(keyPath: \Library.name, ascending: true)]
-<<<<<<< HEAD
             let libraries = try context.fetch(fetchRequest)
             availableLibraries = libraries.map { LibraryViewData(library: $0) }
 
             if let selected = selectedLibrary,
                let updatedSelection = availableLibraries.first(where: { $0.id == selected.id }) {
                 selectedLibrary = updatedSelection
-=======
-            let fetchedLibraries = try context.fetch(fetchRequest)
-
-            libraryCache = [:]
-            availableLibraries = fetchedLibraries.compactMap { library in
-                guard let summary = LibrarySummary(library: library) else { return nil }
-                libraryCache[summary.id] = library
-                return summary
->>>>>>> 0faf8ee9
             }
 
             if let selectedLibraryID,
@@ -157,14 +137,9 @@
         logger.debug("📂 Import mode: \(importMode.displayName)")
         logger.debug("📚 Selected library: \(selectedLibrary?.name ?? "nil")")
 
-<<<<<<< HEAD
         guard let libraryViewData = selectedLibrary,
               let library = fetchLibrary(with: libraryViewData.id) else {
             print("❌ No library selected")
-=======
-        guard let library = selectedLibrary else {
-            logger.error("❌ No library selected")
->>>>>>> 0faf8ee9
             viewState = .error("No library selected")
             return
         }
@@ -305,43 +280,11 @@
         }
     }
 
-<<<<<<< HEAD
     private func fetchLibrary(with id: Library.ID) -> Library? {
         let request: NSFetchRequest<Library> = Library.fetchRequest()
         request.predicate = NSPredicate(format: "id == %@", id as CVarArg)
         request.fetchLimit = 1
 
         return try? context.fetch(request).first
-=======
-    // MARK: - Library Helpers
-
-    private var libraryCache: [Library.ID: Library] = [:]
-
-    private func updateSelectedLibrarySummary() {
-        if let selectedLibraryID,
-           let summary = availableLibraries.first(where: { $0.id == selectedLibraryID }) {
-            selectedLibrarySummary = summary
-        } else {
-            selectedLibrarySummary = nil
-        }
-    }
-
-    /// Provides the managed library for a given identifier
-    func library(withID id: Library.ID) throws -> Library {
-        if let cached = libraryCache[id] {
-            return cached
-        }
-
-        let request = Library.fetchRequest()
-        request.fetchLimit = 1
-        request.predicate = NSPredicate(format: "id == %@", id as CVarArg)
-
-        guard let library = try context.fetch(request).first else {
-            throw ViewModelError.libraryNotFound
-        }
-
-        libraryCache[id] = library
-        return library
->>>>>>> 0faf8ee9
     }
 }