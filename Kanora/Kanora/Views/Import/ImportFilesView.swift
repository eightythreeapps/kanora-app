--- conflicted
+++ resolved
@@ -10,11 +10,8 @@
 
 struct ImportFilesView: View {
     @StateObject private var viewModel: ImportViewModel
-<<<<<<< HEAD
     private let logger = AppLogger.importView
-=======
     @ThemeAccess private var theme
->>>>>>> c0c18b22
 
     init(services: ServiceContainer) {
         _viewModel = StateObject(wrappedValue: ImportViewModel(
