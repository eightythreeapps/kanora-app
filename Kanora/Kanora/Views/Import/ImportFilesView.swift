//
//  ImportFilesView.swift
//  Kanora
//
//  Created by Claude on 07/10/2025.
//

import SwiftUI
import UniformTypeIdentifiers

struct ImportFilesView: View {
    @StateObject private var viewModel: ImportViewModel
    private let logger = AppLogger.importView
    @ThemeAccess private var theme

    init(services: ServiceContainer) {
        _viewModel = StateObject(wrappedValue: ImportViewModel(
            context: services.persistence.viewContext,
            services: services
        ))
    }

    var body: some View {
        VStack(spacing: theme.spacing.xl) {
            // Header
            VStack(spacing: theme.spacing.xs) {
                Image(systemName: "square.and.arrow.down")
                    .font(theme.typography.displayMedium)
                    .foregroundColor(theme.colors.accent)

                Text(L10n.Navigation.importFiles)
                    .font(theme.typography.titleLarge)

                Text(viewModel.statusMessage)
                    .themedSecondaryText()
                    .multilineTextAlignment(.center)
            }
            .padding(.top, theme.spacing.xxxl)

            // Library Selector
            if !viewModel.availableLibraries.isEmpty {
                VStack(alignment: .leading, spacing: theme.spacing.xs) {
                    Text(L10n.Import.selectLibrary)
                        .font(theme.typography.titleSmall)
                        .foregroundColor(theme.colors.textPrimary)

<<<<<<< HEAD
                    Picker("", selection: $viewModel.selectedLibrary) {
                        ForEach(viewModel.availableLibraries) { library in
                            Text(library.name.isEmpty ? String(localized: "library.unknown") : library.name)
                                .tag(library as LibraryViewData?)
=======
                    Picker("", selection: $viewModel.selectedLibraryID) {
                        ForEach(viewModel.availableLibraries) { library in
                            Text(library.name)
                                .tag(library.id as Library.ID?)
>>>>>>> 0faf8ee9
                        }
                    }
                    .pickerStyle(.menu)
                    .tint(theme.colors.accent)
                }
                .padding(.horizontal, theme.spacing.md)
            }

            // Import Mode Selector - Card-based
            VStack(alignment: .leading, spacing: theme.spacing.sm) {
                Text("Choose Import Method")
                    .font(theme.typography.titleSmall)
                    .padding(.horizontal)

                HStack(spacing: theme.spacing.md) {
                    ForEach(ImportMode.allCases, id: \.self) { mode in
                        ImportModeCard(
                            mode: mode,
                            isSelected: viewModel.importMode == mode,
                            action: {
                                viewModel.importMode = mode
                                if mode == .pointAtDirectory {
                                    viewModel.showDirectoryPicker = true
                                }
                            }
                        )
                    }
                }
                .padding(.horizontal, theme.spacing.md)
            }

            // Drop Zone or File List
            if viewModel.selectedFiles.isEmpty {
                dropZone
            } else {
                fileList
            }

            // Progress Indicator
            if viewModel.viewState.isLoading {
                progressView
            }

            Spacer()

            // Actions
            actionButtons
        }
        .padding(.bottom, theme.spacing.xxxxl * 2) // Space for floating player
        .onAppear { viewModel.onAppear() }
        .onDisappear { viewModel.onDisappear() }
        .fileImporter(
            isPresented: $viewModel.showFilePicker,
            allowedContentTypes: [
                .mp3,
                .mpeg4Audio,
                .wav,
                UTType(filenameExtension: "flac") ?? .audio,
                UTType(filenameExtension: "aac") ?? .audio
            ],
            allowsMultipleSelection: true
        ) { result in
            switch result {
            case .success(let urls):
                logger.debug("🔍 File picker returned \(urls.count) files")
                // Start accessing security-scoped resources
                let accessibleURLs = urls.compactMap { url -> URL? in
                    let didStartAccessing = url.startAccessingSecurityScopedResource()
                    logger.debug("🔐 Security access for \(url.lastPathComponent): \(didStartAccessing)")
                    return didStartAccessing ? url : nil
                }
                logger.info("✅ Accessible files: \(accessibleURLs.count)")
                viewModel.selectFiles(accessibleURLs)
            case .failure(let error):
                logger.error("❌ File picker error: \(error.localizedDescription)")
            }
        }
        .fileImporter(
            isPresented: $viewModel.showDirectoryPicker,
            allowedContentTypes: [.folder],
            allowsMultipleSelection: false
        ) { result in
            switch result {
            case .success(let urls):
                if let directoryURL = urls.first {
                    logger.debug("📂 Directory selected: \(directoryURL.path)")
                    _ = directoryURL.startAccessingSecurityScopedResource()
                    viewModel.selectDirectory(directoryURL)
                }
            case .failure(let error):
                logger.error("❌ Directory picker error: \(error.localizedDescription)")
            }
        }
    }

    // MARK: - Import Mode Card

    struct ImportModeCard: View {
        let mode: ImportMode
        let isSelected: Bool
        let action: () -> Void
        @ThemeAccess private var theme

        var body: some View {
            Button(action: action) {
                VStack(alignment: .leading, spacing: theme.spacing.sm) {
                    HStack {
                        Image(systemName: mode.icon)
                            .font(theme.typography.headlineSmall)
                            .foregroundColor(isSelected ? theme.colors.accent : theme.colors.textSecondary)

                        Spacer()

                        if isSelected {
                            Image(systemName: "checkmark.circle.fill")
                                .foregroundColor(theme.colors.accent)
                        }
                    }

                    VStack(alignment: .leading, spacing: theme.spacing.xxxs) {
                        Text(mode.displayName)
                            .font(theme.typography.titleSmall)
                            .foregroundColor(theme.colors.textPrimary)

                        Text(mode.description)
                            .font(theme.typography.bodySmall)
                            .foregroundColor(theme.colors.textSecondary)
                            .fixedSize(horizontal: false, vertical: true)
                    }
                }
                .padding(theme.spacing.md)
                .frame(maxWidth: .infinity)
                .background(
                    RoundedRectangle(cornerRadius: theme.effects.radiusMD)
                        .fill(
                            isSelected
                                ? theme.colors.accent.opacity(0.12)
                                : theme.colors.surfaceSecondary.opacity(0.8)
                        )
                )
                .overlay(
                    RoundedRectangle(cornerRadius: theme.effects.radiusMD)
                        .stroke(isSelected ? theme.colors.accent : theme.colors.borderSecondary, lineWidth: isSelected ? 2 : 1)
                )
                .cornerRadius(theme.effects.radiusMD)
            }
            .buttonStyle(.plain)
        }
    }

    // MARK: - Drop Zone

    private var dropZone: some View {
        VStack(spacing: theme.spacing.md) {
            Image(systemName: "arrow.down.doc")
                .font(theme.typography.displaySmall)
                .foregroundColor(theme.colors.textSecondary)

            Text(L10n.Import.dropFilesHere)
                .font(theme.typography.titleSmall)
                .foregroundColor(theme.colors.textSecondary)

            Text("Supported formats: MP3, FLAC, M4A, WAV, AAC")
                .font(theme.typography.bodySmall)
                .foregroundColor(theme.colors.textSecondary)

            Button(action: {
                viewModel.showFilePicker = true
            }) {
                Label(L10n.Import.selectFiles, systemImage: "folder")
                    .font(theme.typography.titleSmall)
                    .foregroundColor(theme.colors.onAccent)
                    .padding(.horizontal, theme.spacing.xl)
                    .padding(.vertical, theme.spacing.sm)
                    .background(theme.colors.accent)
                    .cornerRadius(theme.effects.radiusSM)
            }
            .buttonStyle(.plain)
        }
        .frame(maxWidth: .infinity)
        .frame(height: 300)
        .background(
            RoundedRectangle(cornerRadius: theme.effects.radiusMD)
                .strokeBorder(style: StrokeStyle(lineWidth: 2, dash: [10]))
                .foregroundColor(theme.colors.borderSecondary)
        )
        .padding(.horizontal, theme.spacing.md)
        .onDrop(of: [.fileURL], isTargeted: nil) { providers in
            viewModel.handleDrop(providers: providers)
        }
    }

    // MARK: - File List

    private var fileList: some View {
        VStack(spacing: theme.spacing.xs) {
            HStack {
                Text("\(viewModel.selectedFiles.count) files selected")
                    .font(theme.typography.titleSmall)
                Spacer()
                Button(action: viewModel.clearFiles) {
                    Text(L10n.Import.clearSelection)
                        .font(theme.typography.bodySmall)
                        .foregroundColor(theme.colors.accent)
                }
                .buttonStyle(.plain)
                .disabled(viewModel.viewState.isLoading)
            }
            .padding(.horizontal, theme.spacing.md)

            ScrollView {
                LazyVStack(spacing: theme.spacing.xxs) {
                    ForEach(Array(viewModel.selectedFiles.enumerated()), id: \.element) { index, url in
                        FileRow(
                            url: url,
                            onRemove: {
                                viewModel.removeFile(at: index)
                            },
                            isEnabled: !viewModel.viewState.isLoading
                        )
                    }
                }
                .padding(.horizontal, theme.spacing.md)
            }
            .frame(maxHeight: 400)
        }
    }

    // MARK: - Progress View

    private var progressView: some View {
        VStack(spacing: theme.spacing.xs) {
            ProgressView(value: viewModel.importProgress)
                .progressViewStyle(.linear)
                .tint(theme.colors.accent)

            if let currentFile = viewModel.currentFile {
                Text(currentFile)
                    .font(theme.typography.bodySmall)
                    .foregroundColor(theme.colors.textSecondary)
                    .lineLimit(1)
            }

            Text("\(viewModel.filesProcessed) / \(viewModel.totalFiles)")
                .font(theme.typography.bodySmall)
                .foregroundColor(theme.colors.textSecondary)
        }
        .padding(theme.spacing.md)
    }

    // MARK: - Action Buttons

    private var actionButtons: some View {
        HStack(spacing: theme.spacing.md) {
            if !viewModel.selectedFiles.isEmpty && !viewModel.viewState.isLoading {
                Button(action: {
                    viewModel.showFilePicker = true
                }) {
                    Label(L10n.Actions.add, systemImage: "plus")
                        .font(theme.typography.titleSmall)
                        .foregroundColor(theme.colors.accent)
                        .padding(.horizontal, theme.spacing.xl)
                        .padding(.vertical, theme.spacing.sm)
                        .background(theme.colors.accent.opacity(0.12))
                        .cornerRadius(theme.effects.radiusSM)
                }
                .buttonStyle(.plain)
            }

            if viewModel.canImport {
                Button(action: viewModel.startImport) {
                    Label(L10n.Import.startImport, systemImage: "square.and.arrow.down")
                        .font(theme.typography.titleSmall)
                        .foregroundColor(theme.colors.onAccent)
                        .padding(.horizontal, theme.spacing.xxl)
                        .padding(.vertical, theme.spacing.sm)
                        .background(theme.colors.accent)
                        .cornerRadius(theme.effects.radiusSM)
                }
                .buttonStyle(.plain)
                .disabled(viewModel.viewState.isLoading)
            }
        }
        .padding(.horizontal, theme.spacing.md)
        .padding(.bottom, theme.spacing.xl)
    }
}

// MARK: - File Row

struct FileRow: View {
    let url: URL
    let onRemove: () -> Void
    let isEnabled: Bool
    @ThemeAccess private var theme

    var body: some View {
        HStack(spacing: theme.spacing.sm) {
            Image(systemName: "music.note")
                .foregroundColor(theme.colors.textSecondary)

            VStack(alignment: .leading, spacing: theme.spacing.xxxs) {
                Text(url.lastPathComponent)
                    .font(theme.typography.bodyMedium)
                    .lineLimit(1)

                Text(url.pathExtension.uppercased())
                    .themedBadge()
            }

            Spacer()

            Button(action: onRemove) {
                Image(systemName: "xmark.circle.fill")
                    .foregroundColor(theme.colors.textSecondary)
            }
            .buttonStyle(.plain)
            .disabled(!isEnabled)
        }
        .padding(.vertical, theme.spacing.xs)
        .padding(.horizontal, theme.spacing.sm)
        .background(theme.colors.surfaceSecondary.opacity(isEnabled ? 0.9 : 0.5))
        .cornerRadius(theme.effects.radiusSM)
    }
}

// MARK: - Previews

#Preview("Empty") {
    ImportFilesView(services: ServiceContainer.preview)
        .designSystem()
}

#Preview("With Files") {
    ImportFilesView(services: ServiceContainer.preview)
        .designSystem()
}<|MERGE_RESOLUTION|>--- conflicted
+++ resolved
@@ -44,17 +44,10 @@
                         .font(theme.typography.titleSmall)
                         .foregroundColor(theme.colors.textPrimary)
 
-<<<<<<< HEAD
-                    Picker("", selection: $viewModel.selectedLibrary) {
-                        ForEach(viewModel.availableLibraries) { library in
-                            Text(library.name.isEmpty ? String(localized: "library.unknown") : library.name)
-                                .tag(library as LibraryViewData?)
-=======
                     Picker("", selection: $viewModel.selectedLibraryID) {
                         ForEach(viewModel.availableLibraries) { library in
                             Text(library.name)
                                 .tag(library.id as Library.ID?)
->>>>>>> 0faf8ee9
                         }
                     }
                     .pickerStyle(.menu)
