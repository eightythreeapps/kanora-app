--- conflicted
+++ resolved
@@ -117,11 +117,6 @@
     }
     .environment(\.managedObjectContext, services.persistence.viewContext)
     .environmentObject(navigationState)
-<<<<<<< HEAD
-    .environment(\.managedObjectContext, services.persistence.viewContext)
-    .environment(\.serviceContainer, services)
-=======
->>>>>>> b73c2b17
     .environmentObject(playerViewModel)
 }
 
@@ -141,10 +136,5 @@
     }
     .environment(\.managedObjectContext, services.persistence.viewContext)
     .environmentObject(navigationState)
-<<<<<<< HEAD
-    .environment(\.managedObjectContext, services.persistence.viewContext)
-    .environment(\.serviceContainer, services)
-=======
->>>>>>> b73c2b17
     .environmentObject(playerViewModel)
 }