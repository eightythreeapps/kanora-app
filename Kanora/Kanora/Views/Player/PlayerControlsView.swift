//
//  PlayerControlsView.swift
//  Kanora
//
//  Created by Ben Reed on 06/10/2025.
//

import SwiftUI
#if os(macOS)
import AppKit
#endif

struct PlayerControlsView: View {
    @StateObject private var viewModel: PlayerViewModel
    @ThemeAccess private var theme

    init(services: ServiceContainer) {
        // Use shared PlayerViewModel instance
        _viewModel = StateObject(wrappedValue: PlayerViewModel.shared(
            context: services.persistence.viewContext,
            services: services
        ))
    }

    var body: some View {
        HStack(spacing: theme.spacing.sm) {
            // Now playing info
            HStack(spacing: theme.spacing.sm) {
                // Album art placeholder
<<<<<<< HEAD
                RoundedRectangle(cornerRadius: theme.effects.radiusSM)
                    .fill(theme.colors.surfaceSecondary.opacity(0.9))
=======
                RoundedRectangle(cornerRadius: theme.effects.radiusXS)
                    .fill(theme.colors.surfaceSecondary)
>>>>>>> 15e299f6
                    .frame(width: 50, height: 50)
                    .overlay {
                        if viewModel.currentTrack != nil {
                            Image(systemName: "music.note")
<<<<<<< HEAD
                                .foregroundColor(theme.colors.textSecondary)
=======
                                .foregroundStyle(theme.colors.textSecondary)
>>>>>>> 15e299f6
                        }
                    }
                }
                .frame(width: 50, height: 50)
                .cornerRadius(4)

                if let track = viewModel.currentTrack {
                    VStack(alignment: .leading, spacing: theme.spacing.xxxs) {
                        Text(track.title ?? String(localized: "library.unknown_track"))
                            .font(theme.typography.titleSmall)
<<<<<<< HEAD
                            .foregroundColor(theme.colors.textPrimary)
                            .lineLimit(1)
                        Text(track.album?.artist?.name ?? String(localized: "library.unknown_artist"))
                            .themedSecondaryText()
=======
                            .lineLimit(1)
                        Text(track.album?.artist?.name ?? String(localized: "library.unknown_artist"))
                            .font(theme.typography.bodySmall)
                            .foregroundStyle(theme.colors.textSecondary)
>>>>>>> 15e299f6
                            .lineLimit(1)
                    }
                } else {
                    Text(L10n.Player.noTrackPlaying)
<<<<<<< HEAD
                        .themedSecondaryText()
=======
                        .font(theme.typography.bodySmall)
                        .foregroundStyle(theme.colors.textSecondary)
>>>>>>> 15e299f6
                }
            }
            .frame(minWidth: 150, idealWidth: 250, maxWidth: 300)

            Spacer()

            // Playback controls
            VStack(spacing: theme.spacing.xs) {
<<<<<<< HEAD
                HStack(spacing: theme.spacing.lg) {
                    Button(action: viewModel.skipToPrevious) {
                        Image(systemName: "backward.fill")
                            .font(theme.typography.titleSmall)
                            .foregroundColor(theme.colors.textPrimary)
=======
                HStack(spacing: theme.spacing.md) {
                    Button(action: viewModel.skipToPrevious) {
                        Image(systemName: "backward.fill")
                            .font(theme.typography.titleSmall)
>>>>>>> 15e299f6
                    }
                    .buttonStyle(.plain)
                    .disabled(viewModel.currentTrack == nil)

                    Button(action: viewModel.togglePlayPause) {
                        Image(systemName: viewModel.isPlaying ? "pause.circle.fill" : "play.circle.fill")
<<<<<<< HEAD
                            .font(theme.typography.headlineMedium)
                            .foregroundColor(theme.colors.accent)
=======
                            .font(theme.typography.displaySmall)
>>>>>>> 15e299f6
                    }
                    .buttonStyle(.plain)
                    .disabled(viewModel.currentTrack == nil)

                    Button(action: viewModel.skipToNext) {
                        Image(systemName: "forward.fill")
                            .font(theme.typography.titleSmall)
<<<<<<< HEAD
                            .foregroundColor(theme.colors.textPrimary)
=======
>>>>>>> 15e299f6
                    }
                    .buttonStyle(.plain)
                    .disabled(viewModel.currentTrack == nil)
                }

                // Progress bar
                HStack(spacing: theme.spacing.xs) {
                    Text(viewModel.currentTimeFormatted)
<<<<<<< HEAD
                        .font(theme.typography.bodySmall)
                        .foregroundColor(theme.colors.textSecondary)
=======
                        .themedSecondaryLabel()
>>>>>>> 15e299f6
                        .monospacedDigit()

                    Slider(value: $viewModel.currentTime, in: 0...viewModel.duration) { editing in
                        if !editing {
                            viewModel.seek(to: viewModel.currentTime)
                        }
                    }
                    .frame(minWidth: 150, idealWidth: 300, maxWidth: 400)
                    .disabled(viewModel.currentTrack == nil)
                    .tint(theme.colors.accent)

                    Text(viewModel.durationFormatted)
<<<<<<< HEAD
                        .font(theme.typography.bodySmall)
                        .foregroundColor(theme.colors.textSecondary)
=======
                        .themedSecondaryLabel()
>>>>>>> 15e299f6
                        .monospacedDigit()
                }
            }

            Spacer()

            // Volume control
            HStack(spacing: theme.spacing.sm) {
                Button(action: viewModel.toggleMute) {
                    Image(systemName: viewModel.isMuted ? "speaker.slash.fill" : "speaker.wave.2.fill")
                        .foregroundColor(theme.colors.textSecondary)
                }
                .buttonStyle(.plain)

                Slider(value: $viewModel.volume, in: 0...1)
                    .frame(minWidth: 60, idealWidth: 100, maxWidth: 120)
                    .tint(theme.colors.accent)
            }
            .frame(minWidth: 100, idealWidth: 150, maxWidth: 200)
        }
        .padding(theme.spacing.md)
        .background(theme.colors.surface)
        .frame(minHeight: 80, idealHeight: 80, maxHeight: 100)
    }
}

#Preview("Populated") {
    PreviewFactory.makePlayerControlsView(state: .populated)
        .designSystem()
}

#Preview("Empty") {
    PreviewFactory.makePlayerControlsView(state: .empty)
        .designSystem()
}
<|MERGE_RESOLUTION|>--- conflicted
+++ resolved
@@ -27,22 +27,13 @@
             // Now playing info
             HStack(spacing: theme.spacing.sm) {
                 // Album art placeholder
-<<<<<<< HEAD
                 RoundedRectangle(cornerRadius: theme.effects.radiusSM)
                     .fill(theme.colors.surfaceSecondary.opacity(0.9))
-=======
-                RoundedRectangle(cornerRadius: theme.effects.radiusXS)
-                    .fill(theme.colors.surfaceSecondary)
->>>>>>> 15e299f6
                     .frame(width: 50, height: 50)
                     .overlay {
                         if viewModel.currentTrack != nil {
                             Image(systemName: "music.note")
-<<<<<<< HEAD
                                 .foregroundColor(theme.colors.textSecondary)
-=======
-                                .foregroundStyle(theme.colors.textSecondary)
->>>>>>> 15e299f6
                         }
                     }
                 }
@@ -53,27 +44,15 @@
                     VStack(alignment: .leading, spacing: theme.spacing.xxxs) {
                         Text(track.title ?? String(localized: "library.unknown_track"))
                             .font(theme.typography.titleSmall)
-<<<<<<< HEAD
                             .foregroundColor(theme.colors.textPrimary)
                             .lineLimit(1)
                         Text(track.album?.artist?.name ?? String(localized: "library.unknown_artist"))
                             .themedSecondaryText()
-=======
-                            .lineLimit(1)
-                        Text(track.album?.artist?.name ?? String(localized: "library.unknown_artist"))
-                            .font(theme.typography.bodySmall)
-                            .foregroundStyle(theme.colors.textSecondary)
->>>>>>> 15e299f6
                             .lineLimit(1)
                     }
                 } else {
                     Text(L10n.Player.noTrackPlaying)
-<<<<<<< HEAD
                         .themedSecondaryText()
-=======
-                        .font(theme.typography.bodySmall)
-                        .foregroundStyle(theme.colors.textSecondary)
->>>>>>> 15e299f6
                 }
             }
             .frame(minWidth: 150, idealWidth: 250, maxWidth: 300)
@@ -82,30 +61,19 @@
 
             // Playback controls
             VStack(spacing: theme.spacing.xs) {
-<<<<<<< HEAD
                 HStack(spacing: theme.spacing.lg) {
                     Button(action: viewModel.skipToPrevious) {
                         Image(systemName: "backward.fill")
                             .font(theme.typography.titleSmall)
                             .foregroundColor(theme.colors.textPrimary)
-=======
-                HStack(spacing: theme.spacing.md) {
-                    Button(action: viewModel.skipToPrevious) {
-                        Image(systemName: "backward.fill")
-                            .font(theme.typography.titleSmall)
->>>>>>> 15e299f6
                     }
                     .buttonStyle(.plain)
                     .disabled(viewModel.currentTrack == nil)
 
                     Button(action: viewModel.togglePlayPause) {
                         Image(systemName: viewModel.isPlaying ? "pause.circle.fill" : "play.circle.fill")
-<<<<<<< HEAD
                             .font(theme.typography.headlineMedium)
                             .foregroundColor(theme.colors.accent)
-=======
-                            .font(theme.typography.displaySmall)
->>>>>>> 15e299f6
                     }
                     .buttonStyle(.plain)
                     .disabled(viewModel.currentTrack == nil)
@@ -113,10 +81,7 @@
                     Button(action: viewModel.skipToNext) {
                         Image(systemName: "forward.fill")
                             .font(theme.typography.titleSmall)
-<<<<<<< HEAD
                             .foregroundColor(theme.colors.textPrimary)
-=======
->>>>>>> 15e299f6
                     }
                     .buttonStyle(.plain)
                     .disabled(viewModel.currentTrack == nil)
@@ -125,12 +90,8 @@
                 // Progress bar
                 HStack(spacing: theme.spacing.xs) {
                     Text(viewModel.currentTimeFormatted)
-<<<<<<< HEAD
                         .font(theme.typography.bodySmall)
                         .foregroundColor(theme.colors.textSecondary)
-=======
-                        .themedSecondaryLabel()
->>>>>>> 15e299f6
                         .monospacedDigit()
 
                     Slider(value: $viewModel.currentTime, in: 0...viewModel.duration) { editing in
@@ -143,12 +104,8 @@
                     .tint(theme.colors.accent)
 
                     Text(viewModel.durationFormatted)
-<<<<<<< HEAD
                         .font(theme.typography.bodySmall)
                         .foregroundColor(theme.colors.textSecondary)
-=======
-                        .themedSecondaryLabel()
->>>>>>> 15e299f6
                         .monospacedDigit()
                 }
             }
