--- conflicted
+++ resolved
@@ -11,7 +11,6 @@
 #endif
 
 struct PlayerControlsView: View {
-<<<<<<< HEAD
     @StateObject private var viewModel: PlayerViewModel
     @ThemeAccess private var theme
 
@@ -22,16 +21,12 @@
             services: services
         ))
     }
-=======
-    @EnvironmentObject private var viewModel: PlayerViewModel
->>>>>>> 050f5684
 
     var body: some View {
         HStack(spacing: theme.spacing.sm) {
             // Now playing info
             HStack(spacing: theme.spacing.sm) {
                 // Album art placeholder
-<<<<<<< HEAD
                 RoundedRectangle(cornerRadius: theme.effects.radiusXS)
                     .fill(theme.colors.surfaceSecondary)
                     .frame(width: 50, height: 50)
@@ -40,34 +35,12 @@
                             Image(systemName: "music.note")
                                 .foregroundStyle(theme.colors.textSecondary)
                         }
-=======
-                Group {
-                    if let track = viewModel.currentTrack,
-                       let artworkImage = track.artworkImage {
-                        #if os(macOS)
-                        Image(nsImage: artworkImage)
-                            .resizable()
-                            .aspectRatio(contentMode: .fill)
-                        #else
-                        Image(uiImage: artworkImage)
-                            .resizable()
-                            .aspectRatio(contentMode: .fill)
-                        #endif
-                    } else {
-                        RoundedRectangle(cornerRadius: 4)
-                            .fill(Color.secondary.opacity(0.2))
-                            .overlay {
-                                Image(systemName: "music.note")
-                                    .foregroundColor(.secondary)
-                            }
->>>>>>> 050f5684
                     }
                 }
                 .frame(width: 50, height: 50)
                 .cornerRadius(4)
 
                 if let track = viewModel.currentTrack {
-<<<<<<< HEAD
                     VStack(alignment: .leading, spacing: theme.spacing.xxxs) {
                         Text(track.title ?? String(localized: "library.unknown_track"))
                             .font(theme.typography.titleSmall)
@@ -75,15 +48,6 @@
                         Text(track.album?.artist?.name ?? String(localized: "library.unknown_artist"))
                             .font(theme.typography.bodySmall)
                             .foregroundStyle(theme.colors.textSecondary)
-=======
-                    VStack(alignment: .leading, spacing: 2) {
-                        Text(track.title)
-                            .font(.headline)
-                            .lineLimit(1)
-                        Text(track.artistName)
-                            .font(.subheadline)
-                            .foregroundColor(.secondary)
->>>>>>> 050f5684
                             .lineLimit(1)
                     }
                 } else {
