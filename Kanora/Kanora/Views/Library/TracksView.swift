//
//  TracksView.swift
//  Kanora
//
//  Created by Ben Reed on 06/10/2025.
//

import SwiftUI
import CoreData

#if os(macOS)
import AppKit
#else
import UIKit
#endif

struct TracksView: View {
    @Environment(\.managedObjectContext) private var viewContext
    @EnvironmentObject private var navigationState: NavigationState

    @FetchRequest(
        sortDescriptors: [
            NSSortDescriptor(keyPath: \Track.album?.artist?.sortName, ascending: true),
            NSSortDescriptor(keyPath: \Track.album?.title, ascending: true),
            NSSortDescriptor(keyPath: \Track.trackNumber, ascending: true)
        ],
        animation: .default
    )
    private var tracks: FetchedResults<Track>

    @State private var searchText = ""
    @State private var selectedTrackID: Track.ID?
    @State private var lastTappedTrackID: Track.ID?
    @State private var lastTapTime = Date()

<<<<<<< HEAD
    @Environment(\.serviceContainer) private var services
=======
    private let services = ServiceContainer.shared
    private let logger = AppLogger.libraryView
>>>>>>> b73c2b17

#if os(iOS)
    @Environment(\.horizontalSizeClass) private var hSizeClass
#endif

    var filteredTracks: [Track] {
        if searchText.isEmpty {
            return Array(tracks)
        }
        return tracks.filter { track in
            track.title?.localizedCaseInsensitiveContains(searchText) ?? false ||
            track.album?.title?.localizedCaseInsensitiveContains(searchText) ?? false ||
            track.album?.artist?.name?.localizedCaseInsensitiveContains(searchText) ?? false
        }
    }

    @ViewBuilder
    private var tracksContent: some View {
    #if os(iOS)
        if hSizeClass == .compact {
            List(filteredTracks) { track in
                TrackRowCompact(track: track)
            }
            .listStyle(.plain)
        } else {
            tracksTable
        }
    #else
        tracksTable
    #endif
    }

    @ViewBuilder
    private var tracksTable: some View {
        if #available(iOS 16.0, macOS 13.0, *) {
            Table(filteredTracks, selection: $selectedTrackID) {
                TableColumn(L10n.TableColumns.number) { track in
                    if track.trackNumber > 0 {
                        Text("\(track.trackNumber)")
                            .foregroundColor(.secondary)
                    }
                }
                .width(40)

                TableColumn(L10n.TableColumns.title) { track in
                    Text(track.title ?? String(localized: "library.unknown_track"))
                }
                .width(min: 200)

                TableColumn(L10n.TableColumns.artist) { track in
                    Text(track.album?.artist?.name ?? String(localized: "library.unknown_artist"))
                        .foregroundColor(.secondary)
                }
                .width(min: 150)

                TableColumn(L10n.TableColumns.album) { track in
                    Text(track.album?.title ?? String(localized: "library.unknown_album"))
                        .foregroundColor(.secondary)
                }
                .width(min: 150)

                TableColumn(L10n.TableColumns.duration) { track in
                    Text(track.durationFormatted)
                        .foregroundColor(.secondary)
                }
                .width(80)
            }
            .onChange(of: selectedTrackID) { newValue in
                logger.debug("📊 Selection changed to: \(String(describing: newValue))")
                logger.debug("⏰ Last tap time: \(Date().timeIntervalSince(lastTapTime))s ago")
                logger.debug("🎯 Last tapped ID: \(String(describing: lastTappedTrackID))")

                // Track double-click timing
                if let trackID = newValue,
                   let track = filteredTracks.first(where: { $0.id == trackID }) {
                    logger.info("✅ Found track: \(track.title ?? "Unknown")")

                    if trackID == lastTappedTrackID,
                       Date().timeIntervalSince(lastTapTime) < 0.5 {
                        // Double-click detected
                        logger.debug("🖱️ Double-click detected on: \(track.title ?? "Unknown")")
                        playTrack(track)
                        lastTappedTrackID = nil
                    } else {
                        // Single click
                        logger.debug("👆 Single click on: \(track.title ?? "Unknown")")
                        lastTappedTrackID = trackID
                        lastTapTime = Date()
                    }
                } else if newValue != nil {
                    logger.error("❌ Track not found in filtered list")
                }
            }
        } else {
            // iOS 15 / macOS 12 fallback: use compact row
            List(filteredTracks) { track in
                TrackRowCompact(track: track)
                    .onTapGesture(count: 2) {
                        playTrack(track)
                    }
            }
            .listStyle(.plain)
        }
    }

    private func playTrack(_ track: Track) {
        logger.info("🎵 Playing track: \(track.title ?? "Unknown")")
        // Set queue to all filtered tracks, starting at the selected track
        if let index = filteredTracks.firstIndex(of: track) {
            services.audioPlayerService.setQueue(tracks: filteredTracks, startIndex: index)
        }
        // Play the track
        try? services.audioPlayerService.play(track: track)
    }

    private struct TrackRowCompact: View {
        let track: Track

        var body: some View {
            HStack(alignment: .firstTextBaseline, spacing: 12) {
                if track.trackNumber > 0 {
                    Text("\(track.trackNumber)")
                        .foregroundColor(.secondary)
                        .monospacedDigit()
                }

                VStack(alignment: .leading, spacing: 2) {
                    Text(track.title ?? String(localized: "library.unknown_track"))
                        .lineLimit(1)
                        .truncationMode(.tail)

                    Text("\(track.album?.artist?.name ?? String(localized: "library.unknown_artist")) • \(track.album?.title ?? String(localized: "library.unknown_album"))")
                        .foregroundColor(.secondary)
                        .lineLimit(1)
                        .truncationMode(.tail)
                }

                Spacer(minLength: 8)

                Text(track.durationFormatted)
                    .foregroundColor(.secondary)
                    .monospacedDigit()
                    .lineLimit(1)
            }
            .contentShape(Rectangle())
            .padding(.horizontal)
            .padding(.vertical, 8)
        }
    }

    var body: some View {
        VStack(spacing: 0) {
#if os(macOS)
            LibrarySearchBar(
                placeholder: L10n.Library.searchTracks,
                text: $searchText,
                accessibilityLabel: L10n.Library.searchTracks,
                textFieldIdentifier: "tracks-search-field",
                clearButtonIdentifier: "tracks-search-clear"
            )
#endif

            // Tracks list
            if filteredTracks.isEmpty {
                Spacer()
                VStack(spacing: 12) {
                    Image(systemName: "music.note.list")
                        .font(.system(size: 48))
                        .foregroundColor(.secondary)
                    Text(searchText.isEmpty ? L10n.Library.tracksEmpty : L10n.Library.noResults)
                        .font(.headline)
                        .foregroundColor(.secondary)
                    if searchText.isEmpty {
                        Text(L10n.Library.tracksEmptyMessage)
                            .font(.subheadline)
                            .foregroundColor(.secondary)
                            .multilineTextAlignment(.center)
                    }
                }
                Spacer()
            } else {
                ZStack(alignment: .bottom) {
                    tracksContent
                    // Add spacer for floating player
                    Rectangle()
                        .fill(Color.clear)
                        .frame(height: 100)
                        .allowsHitTesting(false)
                }
            }
        }
        .navigationTitle(L10n.Library.tracksTitle)
        .toolbar {
            ToolbarItem(placement: .primaryAction) {
                Text(L10n.Library.trackCount(filteredTracks.count))
                    .font(.subheadline)
                    .foregroundColor(.secondary)
            }
        }
#if os(iOS)
        .searchable(text: $searchText, placement: .navigationBarDrawer(displayMode: .automatic), prompt: L10n.Library.searchTracks)
        .navigationBarTitleDisplayMode(.inline)
#endif
    }
}

#Preview("Populated") {
    NavigationView {
        PreviewFactory.makeTracksView(state: .populated)
    }
}

#Preview("Empty") {
    NavigationView {
        PreviewFactory.makeTracksView(state: .empty)
    }
}<|MERGE_RESOLUTION|>--- conflicted
+++ resolved
@@ -33,12 +33,9 @@
     @State private var lastTappedTrackID: Track.ID?
     @State private var lastTapTime = Date()
 
-<<<<<<< HEAD
     @Environment(\.serviceContainer) private var services
-=======
     private let services = ServiceContainer.shared
     private let logger = AppLogger.libraryView
->>>>>>> b73c2b17
 
 #if os(iOS)
     @Environment(\.horizontalSizeClass) private var hSizeClass
