--- conflicted
+++ resolved
@@ -14,8 +14,6 @@
     @Environment(\.horizontalSizeClass) private var horizontalSizeClass
     @Environment(\.serviceContainer) private var services
     @StateObject private var navigationState = NavigationState()
-<<<<<<< HEAD
-=======
     @StateObject private var playerViewModel: PlayerViewModel
     private let services: ServiceContainer
 
@@ -26,7 +24,6 @@
         ))
         self.services = services
     }
->>>>>>> b73c2b17
 
     var body: some View {
         ZStack(alignment: .bottom) {
